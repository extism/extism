--- conflicted
+++ resolved
@@ -35,16 +35,10 @@
         Objects.requireNonNull(context, "context");
         Objects.requireNonNull(manifestBytes, "manifestBytes");
 
-<<<<<<< HEAD
-        this.index = LibExtism.INSTANCE.extism_plugin_new(context.getPointer(), manifestBytes, manifestBytes.length, withWASI);
-        if (this.index == -1) {
-            String error = context.error(this);
-=======
         Pointer contextPointer = context.getPointer();
         int index = LibExtism.INSTANCE.extism_plugin_new(contextPointer, manifestBytes, manifestBytes.length, withWASI);
         if (index == -1) {
-            String error = LibExtism.INSTANCE.extism_error(contextPointer, index);
->>>>>>> 9d04f7bd
+            String error = context.error(this);
             throw new ExtismException(error);
         }
 
