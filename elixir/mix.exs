defmodule Extism.MixProject do
  use Mix.Project

  def project do
    [
      app: :extism,
<<<<<<< HEAD
      version: "0.1.0",
      elixir: "~> 1.14",
=======
      version: "0.0.1",
      elixir: "~> 1.12",
>>>>>>> c6b8429c
      start_permanent: Mix.env() == :prod,
      deps: deps(),
      package: package(),
      aliases: aliases(),
      docs: docs()
    ]
  end

  # Run "mix help compile.app" to learn about applications.
  def application do
    [
      extra_applications: [:logger]
    ]
  end

  defp deps do
    [
      {:rustler, "~> 0.26.0"},
      {:json, "~> 1.4"},
      {:ex_doc, "~> 0.21", only: :dev, runtime: false}
    ]
  end

  defp aliases do
    [
      fmt: [
        "format",
        "cmd cargo fmt --manifest-path native/io/Cargo.toml"
      ]
    ]
  end

  defp package do
    [
      licenses: ["BSD-3-Clause"],
      description: "Extism Host SDK for Elixir and Erlang",
      name: "extism",
      files: ~w(lib native priv .formatter.exs mix.exs README.md LICENSE),
      links: %{"GitHub" => "https://github.com/extism/extism"}
    ]
  end

  defp docs do
    [
      main: "Extism",
      logo: "./logo.png",
      main: "readme",
      extras: ["README.md"]
    ]
  end
end<|MERGE_RESOLUTION|>--- conflicted
+++ resolved
@@ -4,13 +4,8 @@
   def project do
     [
       app: :extism,
-<<<<<<< HEAD
       version: "0.1.0",
-      elixir: "~> 1.14",
-=======
-      version: "0.0.1",
       elixir: "~> 1.12",
->>>>>>> c6b8429c
       start_permanent: Mix.env() == :prod,
       deps: deps(),
       package: package(),
